--- conflicted
+++ resolved
@@ -75,17 +75,10 @@
 pub mod epd1in54;
 pub mod epd1in54b;
 pub mod epd2in9;
-<<<<<<< HEAD
-
-#[cfg(feature = "epd2in9b")]
 pub mod epd2in9b;
-
-#[cfg(any(feature = "epd1in54", feature = "epd2in9"))]
-=======
 pub mod epd4in2;
 pub mod epd7in5;
 pub mod epd7in5_v2;
->>>>>>> c62ee899
 pub(crate) mod type_a;
 
 /// Includes everything important besides the chosen Display
