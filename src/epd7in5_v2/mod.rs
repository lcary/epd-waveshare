//! A simple Driver for the Waveshare 7.5" E-Ink Display (V2) via SPI
//!
//! # References
//!
//! - [Datasheet](https://www.waveshare.com/wiki/7.5inch_e-Paper_HAT)
//! - [Waveshare C driver](https://github.com/waveshare/e-Paper/blob/702def0/RaspberryPi%26JetsonNano/c/lib/e-Paper/EPD_7in5_V2.c)
//! - [Waveshare Python driver](https://github.com/waveshare/e-Paper/blob/702def0/RaspberryPi%26JetsonNano/python/lib/waveshare_epd/epd7in5_V2.py)
//!
//! Important note for V2:
//! Revision V2 has been released on 2019.11, the resolution is upgraded to 800×480, from 640×384 of V1.
//! The hardware and interface of V2 are compatible with V1, however, the related software should be updated.

use embedded_hal::{
    blocking::{delay::*, spi::Write},
    digital::v2::{InputPin, OutputPin},
};

use crate::color::Color;
use crate::interface::DisplayInterface;
use crate::traits::{InternalWiAdditions, RefreshLut, WaveshareDisplay};

pub(crate) mod command;
use self::command::Command;

#[cfg(feature = "graphics")]
mod graphics;
#[cfg(feature = "graphics")]
pub use self::graphics::Display7in5;

/// Width of the display
pub const WIDTH: u32 = 800;
/// Height of the display
pub const HEIGHT: u32 = 480;
/// Default Background Color
pub const DEFAULT_BACKGROUND_COLOR: Color = Color::White;
const IS_BUSY_LOW: bool = true;

/// Epd7in5 (V2) driver
///
<<<<<<< HEAD
pub struct Epd7in5<SPI, CS, BUSY, DC, RST> {
=======
pub struct EPD7in5<SPI, CS, BUSY, DC, RST, DELAY> {
>>>>>>> c3a4cde8
    /// Connection Interface
    interface: DisplayInterface<SPI, CS, BUSY, DC, RST, DELAY>,
    /// Background Color
    color: Color,
}

<<<<<<< HEAD
impl<SPI, CS, BUSY, DC, RST> InternalWiAdditions<SPI, CS, BUSY, DC, RST>
    for Epd7in5<SPI, CS, BUSY, DC, RST>
=======
impl<SPI, CS, BUSY, DC, RST, DELAY> InternalWiAdditions<SPI, CS, BUSY, DC, RST, DELAY>
    for EPD7in5<SPI, CS, BUSY, DC, RST, DELAY>
>>>>>>> c3a4cde8
where
    SPI: Write<u8>,
    CS: OutputPin,
    BUSY: InputPin,
    DC: OutputPin,
    RST: OutputPin,
    DELAY: DelayMs<u8>,
{
    fn init(&mut self, spi: &mut SPI, delay: &mut DELAY) -> Result<(), SPI::Error> {
        // Reset the device
        self.interface.reset(delay, 2);

        // V2 procedure as described here:
        // https://github.com/waveshare/e-Paper/blob/master/RaspberryPi%26JetsonNano/python/lib/waveshare_epd/epd7in5bc_V2.py
        // and as per specs:
        // https://www.waveshare.com/w/upload/6/60/7.5inch_e-Paper_V2_Specification.pdf

<<<<<<< HEAD
        self.cmd_with_data(spi, Command::BoosterSoftStart, &[0x17, 0x17, 0x27, 0x17])?;
        self.cmd_with_data(spi, Command::PowerSetting, &[0x07, 0x17, 0x3F, 0x3F])?;
        self.command(spi, Command::PowerOn)?;
        self.wait_until_idle();
        self.cmd_with_data(spi, Command::PanelSetting, &[0x1F])?;
        self.cmd_with_data(spi, Command::PllControl, &[0x06])?;
        self.cmd_with_data(spi, Command::TconResolution, &[0x03, 0x20, 0x01, 0xE0])?;
        self.cmd_with_data(spi, Command::DualSpi, &[0x00])?;
        self.cmd_with_data(spi, Command::TconSetting, &[0x22])?;
        self.cmd_with_data(spi, Command::VcomAndDataIntervalSetting, &[0x10, 0x07])?;
        self.wait_until_idle();
=======
        self.cmd_with_data(spi, Command::BOOSTER_SOFT_START, &[0x17, 0x17, 0x27, 0x17])?;
        self.cmd_with_data(spi, Command::POWER_SETTING, &[0x07, 0x17, 0x3F, 0x3F])?;
        self.command(spi, Command::POWER_ON)?;
        self.wait_until_idle(spi, delay)?;
        self.cmd_with_data(spi, Command::PANEL_SETTING, &[0x1F])?;
        self.cmd_with_data(spi, Command::PLL_CONTROL, &[0x06])?;
        self.cmd_with_data(spi, Command::TCON_RESOLUTION, &[0x03, 0x20, 0x01, 0xE0])?;
        self.cmd_with_data(spi, Command::DUAL_SPI, &[0x00])?;
        self.cmd_with_data(spi, Command::TCON_SETTING, &[0x22])?;
        self.cmd_with_data(spi, Command::VCOM_AND_DATA_INTERVAL_SETTING, &[0x10, 0x07])?;
        self.wait_until_idle(spi, delay)?;
>>>>>>> c3a4cde8
        Ok(())
    }
}

<<<<<<< HEAD
impl<SPI, CS, BUSY, DC, RST> WaveshareDisplay<SPI, CS, BUSY, DC, RST>
    for Epd7in5<SPI, CS, BUSY, DC, RST>
=======
impl<SPI, CS, BUSY, DC, RST, DELAY> WaveshareDisplay<SPI, CS, BUSY, DC, RST, DELAY>
    for EPD7in5<SPI, CS, BUSY, DC, RST, DELAY>
>>>>>>> c3a4cde8
where
    SPI: Write<u8>,
    CS: OutputPin,
    BUSY: InputPin,
    DC: OutputPin,
    RST: OutputPin,
    DELAY: DelayMs<u8>,
{
    type DisplayColor = Color;
    fn new(
        spi: &mut SPI,
        cs: CS,
        busy: BUSY,
        dc: DC,
        rst: RST,
        delay: &mut DELAY,
    ) -> Result<Self, SPI::Error> {
        let interface = DisplayInterface::new(cs, busy, dc, rst);
        let color = DEFAULT_BACKGROUND_COLOR;

        let mut epd = Epd7in5 { interface, color };

        epd.init(spi, delay)?;

        Ok(epd)
    }

    fn wake_up(&mut self, spi: &mut SPI, delay: &mut DELAY) -> Result<(), SPI::Error> {
        self.init(spi, delay)
    }

<<<<<<< HEAD
    fn sleep(&mut self, spi: &mut SPI) -> Result<(), SPI::Error> {
        self.wait_until_idle();
        self.command(spi, Command::PowerOff)?;
        self.wait_until_idle();
        self.cmd_with_data(spi, Command::DeepSleep, &[0xA5])?;
        Ok(())
    }

    fn update_frame(&mut self, spi: &mut SPI, buffer: &[u8]) -> Result<(), SPI::Error> {
        self.wait_until_idle();
        self.cmd_with_data(spi, Command::DataStartTransmission2, buffer)?;
=======
    fn sleep(&mut self, spi: &mut SPI, delay: &mut DELAY) -> Result<(), SPI::Error> {
        self.wait_until_idle(spi, delay)?;
        self.command(spi, Command::POWER_OFF)?;
        self.wait_until_idle(spi, delay)?;
        self.cmd_with_data(spi, Command::DEEP_SLEEP, &[0xA5])?;
        Ok(())
    }

    fn update_frame(
        &mut self,
        spi: &mut SPI,
        buffer: &[u8],
        delay: &mut DELAY,
    ) -> Result<(), SPI::Error> {
        self.wait_until_idle(spi, delay)?;
        self.cmd_with_data(spi, Command::DATA_START_TRANSMISSION_2, buffer)?;
>>>>>>> c3a4cde8
        Ok(())
    }

    fn update_partial_frame(
        &mut self,
        _spi: &mut SPI,
        _buffer: &[u8],
        _x: u32,
        _y: u32,
        _width: u32,
        _height: u32,
    ) -> Result<(), SPI::Error> {
        unimplemented!();
    }

<<<<<<< HEAD
    fn display_frame(&mut self, spi: &mut SPI) -> Result<(), SPI::Error> {
        self.wait_until_idle();
        self.command(spi, Command::DisplayRefresh)?;
        Ok(())
    }

    fn update_and_display_frame(&mut self, spi: &mut SPI, buffer: &[u8]) -> Result<(), SPI::Error> {
        self.update_frame(spi, buffer)?;
        self.command(spi, Command::DisplayRefresh)?;
=======
    fn display_frame(&mut self, spi: &mut SPI, delay: &mut DELAY) -> Result<(), SPI::Error> {
        self.wait_until_idle(spi, delay)?;
        self.command(spi, Command::DISPLAY_REFRESH)?;
        Ok(())
    }

    fn update_and_display_frame(
        &mut self,
        spi: &mut SPI,
        buffer: &[u8],
        delay: &mut DELAY,
    ) -> Result<(), SPI::Error> {
        self.update_frame(spi, buffer, delay)?;
        self.command(spi, Command::DISPLAY_REFRESH)?;
>>>>>>> c3a4cde8
        Ok(())
    }

    fn clear_frame(&mut self, spi: &mut SPI, delay: &mut DELAY) -> Result<(), SPI::Error> {
        self.wait_until_idle(spi, delay)?;
        self.send_resolution(spi)?;

        self.command(spi, Command::DataStartTransmission1)?;
        self.interface.data_x_times(spi, 0x00, WIDTH * HEIGHT / 8)?;

        self.command(spi, Command::DataStartTransmission2)?;
        self.interface.data_x_times(spi, 0x00, WIDTH * HEIGHT / 8)?;

        self.command(spi, Command::DisplayRefresh)?;
        Ok(())
    }

    fn set_background_color(&mut self, color: Color) {
        self.color = color;
    }

    fn background_color(&self) -> &Color {
        &self.color
    }

    fn width(&self) -> u32 {
        WIDTH
    }

    fn height(&self) -> u32 {
        HEIGHT
    }

    fn set_lut(
        &mut self,
        _spi: &mut SPI,
        _refresh_rate: Option<RefreshLut>,
    ) -> Result<(), SPI::Error> {
        unimplemented!();
    }

    fn is_busy(&self) -> bool {
        self.interface.is_busy(IS_BUSY_LOW)
    }
}

<<<<<<< HEAD
impl<SPI, CS, BUSY, DC, RST> Epd7in5<SPI, CS, BUSY, DC, RST>
=======
impl<SPI, CS, BUSY, DC, RST, DELAY> EPD7in5<SPI, CS, BUSY, DC, RST, DELAY>
>>>>>>> c3a4cde8
where
    SPI: Write<u8>,
    CS: OutputPin,
    BUSY: InputPin,
    DC: OutputPin,
    RST: OutputPin,
    DELAY: DelayMs<u8>,
{
    fn command(&mut self, spi: &mut SPI, command: Command) -> Result<(), SPI::Error> {
        self.interface.cmd(spi, command)
    }

    fn send_data(&mut self, spi: &mut SPI, data: &[u8]) -> Result<(), SPI::Error> {
        self.interface.data(spi, data)
    }

    fn cmd_with_data(
        &mut self,
        spi: &mut SPI,
        command: Command,
        data: &[u8],
    ) -> Result<(), SPI::Error> {
        self.interface.cmd_with_data(spi, command, data)
    }

    fn wait_until_idle(&mut self, spi: &mut SPI, delay: &mut DELAY) -> Result<(), SPI::Error> {
        while self.interface.is_busy(IS_BUSY_LOW) {
            self.interface.cmd(spi, Command::GET_STATUS)?;
            delay.delay_ms(20);
        }
        Ok(())
    }

    fn send_resolution(&mut self, spi: &mut SPI) -> Result<(), SPI::Error> {
        let w = self.width();
        let h = self.height();

        self.command(spi, Command::TconResolution)?;
        self.send_data(spi, &[(w >> 8) as u8])?;
        self.send_data(spi, &[w as u8])?;
        self.send_data(spi, &[(h >> 8) as u8])?;
        self.send_data(spi, &[h as u8])
    }
}

#[cfg(test)]
mod tests {
    use super::*;

    #[test]
    fn epd_size() {
        assert_eq!(WIDTH, 800);
        assert_eq!(HEIGHT, 480);
        assert_eq!(DEFAULT_BACKGROUND_COLOR, Color::White);
    }
}<|MERGE_RESOLUTION|>--- conflicted
+++ resolved
@@ -37,24 +37,15 @@
 
 /// Epd7in5 (V2) driver
 ///
-<<<<<<< HEAD
-pub struct Epd7in5<SPI, CS, BUSY, DC, RST> {
-=======
-pub struct EPD7in5<SPI, CS, BUSY, DC, RST, DELAY> {
->>>>>>> c3a4cde8
+pub struct Epd7in5<SPI, CS, BUSY, DC, RST, DELAY> {
     /// Connection Interface
     interface: DisplayInterface<SPI, CS, BUSY, DC, RST, DELAY>,
     /// Background Color
     color: Color,
 }
 
-<<<<<<< HEAD
-impl<SPI, CS, BUSY, DC, RST> InternalWiAdditions<SPI, CS, BUSY, DC, RST>
-    for Epd7in5<SPI, CS, BUSY, DC, RST>
-=======
 impl<SPI, CS, BUSY, DC, RST, DELAY> InternalWiAdditions<SPI, CS, BUSY, DC, RST, DELAY>
-    for EPD7in5<SPI, CS, BUSY, DC, RST, DELAY>
->>>>>>> c3a4cde8
+    for Epd7in5<SPI, CS, BUSY, DC, RST, DELAY>
 where
     SPI: Write<u8>,
     CS: OutputPin,
@@ -72,42 +63,23 @@
         // and as per specs:
         // https://www.waveshare.com/w/upload/6/60/7.5inch_e-Paper_V2_Specification.pdf
 
-<<<<<<< HEAD
         self.cmd_with_data(spi, Command::BoosterSoftStart, &[0x17, 0x17, 0x27, 0x17])?;
         self.cmd_with_data(spi, Command::PowerSetting, &[0x07, 0x17, 0x3F, 0x3F])?;
         self.command(spi, Command::PowerOn)?;
-        self.wait_until_idle();
+        self.wait_until_idle(spi, delay)?;
         self.cmd_with_data(spi, Command::PanelSetting, &[0x1F])?;
         self.cmd_with_data(spi, Command::PllControl, &[0x06])?;
         self.cmd_with_data(spi, Command::TconResolution, &[0x03, 0x20, 0x01, 0xE0])?;
         self.cmd_with_data(spi, Command::DualSpi, &[0x00])?;
         self.cmd_with_data(spi, Command::TconSetting, &[0x22])?;
         self.cmd_with_data(spi, Command::VcomAndDataIntervalSetting, &[0x10, 0x07])?;
-        self.wait_until_idle();
-=======
-        self.cmd_with_data(spi, Command::BOOSTER_SOFT_START, &[0x17, 0x17, 0x27, 0x17])?;
-        self.cmd_with_data(spi, Command::POWER_SETTING, &[0x07, 0x17, 0x3F, 0x3F])?;
-        self.command(spi, Command::POWER_ON)?;
-        self.wait_until_idle(spi, delay)?;
-        self.cmd_with_data(spi, Command::PANEL_SETTING, &[0x1F])?;
-        self.cmd_with_data(spi, Command::PLL_CONTROL, &[0x06])?;
-        self.cmd_with_data(spi, Command::TCON_RESOLUTION, &[0x03, 0x20, 0x01, 0xE0])?;
-        self.cmd_with_data(spi, Command::DUAL_SPI, &[0x00])?;
-        self.cmd_with_data(spi, Command::TCON_SETTING, &[0x22])?;
-        self.cmd_with_data(spi, Command::VCOM_AND_DATA_INTERVAL_SETTING, &[0x10, 0x07])?;
-        self.wait_until_idle(spi, delay)?;
->>>>>>> c3a4cde8
-        Ok(())
-    }
-}
-
-<<<<<<< HEAD
-impl<SPI, CS, BUSY, DC, RST> WaveshareDisplay<SPI, CS, BUSY, DC, RST>
-    for Epd7in5<SPI, CS, BUSY, DC, RST>
-=======
+        self.wait_until_idle(spi, delay)?;
+        Ok(())
+    }
+}
+
 impl<SPI, CS, BUSY, DC, RST, DELAY> WaveshareDisplay<SPI, CS, BUSY, DC, RST, DELAY>
-    for EPD7in5<SPI, CS, BUSY, DC, RST, DELAY>
->>>>>>> c3a4cde8
+    for Epd7in5<SPI, CS, BUSY, DC, RST, DELAY>
 where
     SPI: Write<u8>,
     CS: OutputPin,
@@ -139,24 +111,11 @@
         self.init(spi, delay)
     }
 
-<<<<<<< HEAD
-    fn sleep(&mut self, spi: &mut SPI) -> Result<(), SPI::Error> {
-        self.wait_until_idle();
+    fn sleep(&mut self, spi: &mut SPI, delay: &mut DELAY) -> Result<(), SPI::Error> {
+        self.wait_until_idle(spi, delay)?;
         self.command(spi, Command::PowerOff)?;
-        self.wait_until_idle();
+        self.wait_until_idle(spi, delay)?;
         self.cmd_with_data(spi, Command::DeepSleep, &[0xA5])?;
-        Ok(())
-    }
-
-    fn update_frame(&mut self, spi: &mut SPI, buffer: &[u8]) -> Result<(), SPI::Error> {
-        self.wait_until_idle();
-        self.cmd_with_data(spi, Command::DataStartTransmission2, buffer)?;
-=======
-    fn sleep(&mut self, spi: &mut SPI, delay: &mut DELAY) -> Result<(), SPI::Error> {
-        self.wait_until_idle(spi, delay)?;
-        self.command(spi, Command::POWER_OFF)?;
-        self.wait_until_idle(spi, delay)?;
-        self.cmd_with_data(spi, Command::DEEP_SLEEP, &[0xA5])?;
         Ok(())
     }
 
@@ -167,8 +126,7 @@
         delay: &mut DELAY,
     ) -> Result<(), SPI::Error> {
         self.wait_until_idle(spi, delay)?;
-        self.cmd_with_data(spi, Command::DATA_START_TRANSMISSION_2, buffer)?;
->>>>>>> c3a4cde8
+        self.cmd_with_data(spi, Command::DataStartTransmission2, buffer)?;
         Ok(())
     }
 
@@ -184,20 +142,9 @@
         unimplemented!();
     }
 
-<<<<<<< HEAD
-    fn display_frame(&mut self, spi: &mut SPI) -> Result<(), SPI::Error> {
-        self.wait_until_idle();
+    fn display_frame(&mut self, spi: &mut SPI, delay: &mut DELAY) -> Result<(), SPI::Error> {
+        self.wait_until_idle(spi, delay)?;
         self.command(spi, Command::DisplayRefresh)?;
-        Ok(())
-    }
-
-    fn update_and_display_frame(&mut self, spi: &mut SPI, buffer: &[u8]) -> Result<(), SPI::Error> {
-        self.update_frame(spi, buffer)?;
-        self.command(spi, Command::DisplayRefresh)?;
-=======
-    fn display_frame(&mut self, spi: &mut SPI, delay: &mut DELAY) -> Result<(), SPI::Error> {
-        self.wait_until_idle(spi, delay)?;
-        self.command(spi, Command::DISPLAY_REFRESH)?;
         Ok(())
     }
 
@@ -208,8 +155,7 @@
         delay: &mut DELAY,
     ) -> Result<(), SPI::Error> {
         self.update_frame(spi, buffer, delay)?;
-        self.command(spi, Command::DISPLAY_REFRESH)?;
->>>>>>> c3a4cde8
+        self.command(spi, Command::DisplayRefresh)?;
         Ok(())
     }
 
@@ -256,11 +202,7 @@
     }
 }
 
-<<<<<<< HEAD
-impl<SPI, CS, BUSY, DC, RST> Epd7in5<SPI, CS, BUSY, DC, RST>
-=======
-impl<SPI, CS, BUSY, DC, RST, DELAY> EPD7in5<SPI, CS, BUSY, DC, RST, DELAY>
->>>>>>> c3a4cde8
+impl<SPI, CS, BUSY, DC, RST, DELAY> Epd7in5<SPI, CS, BUSY, DC, RST, DELAY>
 where
     SPI: Write<u8>,
     CS: OutputPin,
@@ -288,7 +230,7 @@
 
     fn wait_until_idle(&mut self, spi: &mut SPI, delay: &mut DELAY) -> Result<(), SPI::Error> {
         while self.interface.is_busy(IS_BUSY_LOW) {
-            self.interface.cmd(spi, Command::GET_STATUS)?;
+            self.interface.cmd(spi, Command::GetStatus)?;
             delay.delay_ms(20);
         }
         Ok(())
